--- conflicted
+++ resolved
@@ -1,38 +1,13 @@
-<<<<<<< HEAD
-use crate::{hash_for_debugging, instruction_handlers::HeapInterface};
+use crate::instruction_handlers::HeapInterface;
 use eravm_stable_interface::HeapId;
 use std::{
-    fmt, mem,
+    mem,
     ops::{Index, Range},
 };
-=======
-use crate::instruction_handlers::HeapInterface;
-use std::mem;
-use std::ops::{Index, Range};
->>>>>>> d2405bc8
 use u256::U256;
-
-<<<<<<< HEAD
-#[derive(Clone)]
-pub struct Heap(Vec<u8>);
-=======
-#[derive(Copy, Clone, PartialEq, Debug)]
-pub struct HeapId(u32);
-
-impl HeapId {
-    /// Only for dealing with external data structures, never use internally.
-    pub fn from_u32_unchecked(value: u32) -> Self {
-        Self(value)
-    }
-
-    pub fn to_u32(self) -> u32 {
-        self.0
-    }
-}
 
 /// Heap page size in bytes.
 const HEAP_PAGE_SIZE: usize = 1 << 12;
->>>>>>> d2405bc8
 
 /// Heap page.
 #[derive(Debug, Clone, PartialEq)]
@@ -69,6 +44,14 @@
         Self { pages }
     }
 
+    /// Needed only by tracers
+    pub(crate) fn read_byte(&self, address: u32) -> u8 {
+        let (page, offset) = address_to_page_offset(address);
+        self.page(page as usize)
+            .map(|page| page.0[offset as usize])
+            .unwrap_or(0)
+    }
+
     fn page(&self, idx: usize) -> Option<&HeapPage> {
         self.pages.get(idx)?.as_ref()
     }
@@ -101,11 +84,6 @@
                 *dst = src;
             }
         }
-    }
-
-    /// Needed only by tracers
-    pub(crate) fn read_byte(&self, address: u32) -> u8 {
-        self.0[address as usize]
     }
 }
 
@@ -221,28 +199,18 @@
         self.allocate_inner(content)
     }
 
-<<<<<<< HEAD
-    fn allocate_inner(&mut self, memory: Vec<u8>) -> HeapId {
+    fn allocate_inner(&mut self, memory: &[u8]) -> HeapId {
         let id = HeapId::from_u32_unchecked(self.heaps.len() as u32);
-        self.heaps.push(Heap(memory));
-=======
-    fn allocate_inner(&mut self, memory: &[u8]) -> HeapId {
-        let id = HeapId(self.heaps.len() as u32);
         self.heaps
             .push(Heap::from_bytes(memory, &mut self.pagepool));
->>>>>>> d2405bc8
         id
     }
 
     pub(crate) fn deallocate(&mut self, heap: HeapId) {
-<<<<<<< HEAD
-        self.heaps[heap.to_u32() as usize].0 = vec![];
-=======
-        let heap = mem::take(&mut self.heaps[heap.0 as usize]);
+        let heap = mem::take(&mut self.heaps[heap.to_u32() as usize]);
         for page in heap.pages.into_iter().flatten() {
             self.pagepool.recycle_page(page);
         }
->>>>>>> d2405bc8
     }
 
     pub fn write_u256(&mut self, heap: HeapId, start_address: u32, value: U256) {
@@ -253,16 +221,15 @@
             self.bootloader_aux_rollback_info
                 .push((start_address, self[heap].read_u256(start_address)));
         }
-<<<<<<< HEAD
-        self.heaps[heap.to_u32() as usize].write_u256(start_address, value);
+        self.heaps[heap.to_u32() as usize].write_u256(start_address, value, &mut self.pagepool);
     }
 
     /// Needed only by tracers
     pub(crate) fn write_byte(&mut self, heap: HeapId, address: u32, value: u8) {
-        self.heaps[heap.to_u32() as usize].0[address as usize] = value;
-=======
-        self.heaps[heap.0 as usize].write_u256(start_address, value, &mut self.pagepool);
->>>>>>> d2405bc8
+        let (page, offset) = address_to_page_offset(address);
+        self.heaps[heap.to_u32() as usize]
+            .get_or_insert_page(page, &mut self.pagepool)
+            .0[offset] = value;
     }
 
     pub(crate) fn snapshot(&self) -> (usize, usize) {
@@ -274,17 +241,14 @@
 
     pub(crate) fn rollback(&mut self, (heap_snap, aux_snap): (usize, usize)) {
         for (address, value) in self.bootloader_heap_rollback_info.drain(heap_snap..).rev() {
-<<<<<<< HEAD
-            self.heaps[FIRST_HEAP.to_u32() as usize].write_u256(address, value);
+            self.heaps[FIRST_HEAP.to_u32() as usize].write_u256(address, value, &mut self.pagepool);
         }
         for (address, value) in self.bootloader_aux_rollback_info.drain(aux_snap..).rev() {
-            self.heaps[FIRST_AUX_HEAP.to_u32() as usize].write_u256(address, value);
-=======
-            self.heaps[FIRST_HEAP.0 as usize].write_u256(address, value, &mut self.pagepool);
-        }
-        for (address, value) in self.bootloader_aux_rollback_info.drain(aux_snap..).rev() {
-            self.heaps[FIRST_AUX_HEAP.0 as usize].write_u256(address, value, &mut self.pagepool);
->>>>>>> d2405bc8
+            self.heaps[FIRST_AUX_HEAP.to_u32() as usize].write_u256(
+                address,
+                value,
+                &mut self.pagepool,
+            );
         }
     }
 
