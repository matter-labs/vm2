use crate::instruction_handlers::HeapInterface;
<<<<<<< HEAD
use eravm_stable_interface::HeapId;
use std::{
    mem,
    ops::{Index, Range},
};
=======
use std::ops::{Index, Range};
use std::{fmt, mem};
>>>>>>> 2276b7b5
use u256::U256;

/// Heap page size in bytes.
const HEAP_PAGE_SIZE: usize = 1 << 12;

/// Heap page.
#[derive(Debug, Clone, PartialEq)]
struct HeapPage(Box<[u8; HEAP_PAGE_SIZE]>);

impl Default for HeapPage {
    fn default() -> Self {
        let boxed_slice: Box<[u8]> = vec![0_u8; HEAP_PAGE_SIZE].into();
        Self(boxed_slice.try_into().unwrap())
    }
}

#[derive(Debug, Clone, Default)]
pub struct Heap {
    pages: Vec<Option<HeapPage>>,
}

// We never remove `HeapPage`s (even after rollbacks – although we do zero all added pages in this case),
// we allow additional pages to be present if they are zeroed.
impl PartialEq for Heap {
    fn eq(&self, other: &Self) -> bool {
        for i in 0..self.pages.len().max(other.pages.len()) {
            let this_page = self.pages.get(i).and_then(Option::as_ref);
            let other_page = other.pages.get(i).and_then(Option::as_ref);
            match (this_page, other_page) {
                (Some(this_page), Some(other_page)) => {
                    if this_page != other_page {
                        return false;
                    }
                }
                (Some(page), None) | (None, Some(page)) => {
                    if page.0.iter().any(|&byte| byte != 0) {
                        return false;
                    }
                }
                (None, None) => { /* do nothing */ }
            }
        }
        true
    }
}

impl Heap {
    fn from_bytes(bytes: &[u8], pagepool: &mut PagePool) -> Self {
        let pages = bytes
            .chunks(HEAP_PAGE_SIZE)
            .map(|bytes| {
                Some(if let Some(mut page) = pagepool.get_dirty_page() {
                    page.0[..bytes.len()].copy_from_slice(bytes);
                    page.0[bytes.len()..].fill(0);
                    page
                } else {
                    let mut page = HeapPage::default();
                    page.0[..bytes.len()].copy_from_slice(bytes);
                    page
                })
            })
            .collect();
        Self { pages }
    }

    /// Needed only by tracers
    pub(crate) fn read_byte(&self, address: u32) -> u8 {
        let (page, offset) = address_to_page_offset(address);
        self.page(page).map(|page| page.0[offset]).unwrap_or(0)
    }

    fn page(&self, idx: usize) -> Option<&HeapPage> {
        self.pages.get(idx)?.as_ref()
    }

    fn get_or_insert_page(&mut self, idx: usize, pagepool: &mut PagePool) -> &mut HeapPage {
        if self.pages.len() <= idx {
            self.pages.resize(idx + 1, None);
        }
        self.pages[idx].get_or_insert_with(|| pagepool.allocate_page())
    }

    fn write_u256(&mut self, start_address: u32, value: U256, pagepool: &mut PagePool) {
        let (page_idx, offset_in_page) = address_to_page_offset(start_address);
        let bytes_in_page = HEAP_PAGE_SIZE - offset_in_page;
        let page = self.get_or_insert_page(page_idx, pagepool);

        if bytes_in_page >= 32 {
            value.to_big_endian(&mut page.0[offset_in_page..offset_in_page + 32]);
        } else {
            let mut bytes = [0; 32];
            value.to_big_endian(&mut bytes);
            let mut bytes_iter = bytes.into_iter();

            for (dst, src) in page.0[offset_in_page..].iter_mut().zip(bytes_iter.by_ref()) {
                *dst = src;
            }

            let page = self.get_or_insert_page(page_idx + 1, pagepool);
            for (dst, src) in page.0.iter_mut().zip(bytes_iter) {
                *dst = src;
            }
        }
    }
}

#[inline(always)]
fn address_to_page_offset(address: u32) -> (usize, usize) {
    let offset = address as usize;
    (offset >> 12, offset & (HEAP_PAGE_SIZE - 1))
}

impl HeapInterface for Heap {
    fn read_u256(&self, start_address: u32) -> U256 {
        let (page_idx, offset_in_page) = address_to_page_offset(start_address);
        let bytes_in_page = HEAP_PAGE_SIZE - offset_in_page;

        if bytes_in_page >= 32 {
            if let Some(page) = self.page(page_idx) {
                U256::from_big_endian(&page.0[offset_in_page..offset_in_page + 32])
            } else {
                U256::zero()
            }
        } else {
            let mut result = [0u8; 32];
            if let Some(page) = self.page(page_idx) {
                for (res, src) in result.iter_mut().zip(&page.0[offset_in_page..]) {
                    *res = *src;
                }
            }
            if let Some(page) = self.page(page_idx + 1) {
                for (res, src) in result[bytes_in_page..].iter_mut().zip(&*page.0) {
                    *res = *src;
                }
            }
            U256::from_big_endian(&result)
        }
    }

    fn read_u256_partially(&self, range: Range<u32>) -> U256 {
        let (page_idx, offset_in_page) = address_to_page_offset(range.start);
        let length = range.len();
        let bytes_in_page = length.min(HEAP_PAGE_SIZE - offset_in_page);

        let mut result = [0u8; 32];
        if let Some(page) = self.page(page_idx) {
            for (res, src) in result[..bytes_in_page]
                .iter_mut()
                .zip(&page.0[offset_in_page..])
            {
                *res = *src;
            }
        }
        if let Some(page) = self.page(page_idx + 1) {
            for (res, src) in result[bytes_in_page..length].iter_mut().zip(&*page.0) {
                *res = *src;
            }
        }
        U256::from_big_endian(&result)
    }

    fn read_range_big_endian(&self, range: Range<u32>) -> Vec<u8> {
        let length = range.len();

        let (mut page_idx, mut offset_in_page) = address_to_page_offset(range.start);
        let mut result = Vec::with_capacity(length);
        while result.len() < length {
            let len_in_page = (length - result.len()).min(HEAP_PAGE_SIZE - offset_in_page);
            if let Some(page) = self.page(page_idx) {
                result.extend_from_slice(&page.0[offset_in_page..(offset_in_page + len_in_page)]);
            } else {
                result.resize(result.len() + len_in_page, 0);
            }
            page_idx += 1;
            offset_in_page = 0;
        }
        result
    }
}

#[derive(Debug, Clone)]
pub struct Heaps {
    heaps: Vec<Heap>,
    pagepool: PagePool,
    bootloader_heap_rollback_info: Vec<(u32, U256)>,
    bootloader_aux_rollback_info: Vec<(u32, U256)>,
}

pub(crate) const CALLDATA_HEAP: HeapId = HeapId::from_u32_unchecked(1);
pub const FIRST_HEAP: HeapId = HeapId::from_u32_unchecked(2);
pub(crate) const FIRST_AUX_HEAP: HeapId = HeapId::from_u32_unchecked(3);

impl Heaps {
    pub(crate) fn new(calldata: &[u8]) -> Self {
        // The first heap can never be used because heap zero
        // means the current heap in precompile calls
        let mut pagepool = PagePool::default();
        Self {
            heaps: vec![
                Heap::default(),
                Heap::from_bytes(calldata, &mut pagepool),
                Heap::default(),
                Heap::default(),
            ],
            pagepool,
            bootloader_heap_rollback_info: vec![],
            bootloader_aux_rollback_info: vec![],
        }
    }

    pub(crate) fn allocate(&mut self) -> HeapId {
        self.allocate_inner(&[])
    }

    pub(crate) fn allocate_with_content(&mut self, content: &[u8]) -> HeapId {
        self.allocate_inner(content)
    }

    fn allocate_inner(&mut self, memory: &[u8]) -> HeapId {
        let id = HeapId::from_u32_unchecked(self.heaps.len() as u32);
        self.heaps
            .push(Heap::from_bytes(memory, &mut self.pagepool));
        id
    }

    pub(crate) fn deallocate(&mut self, heap: HeapId) {
        let heap = mem::take(&mut self.heaps[heap.to_u32() as usize]);
        for page in heap.pages.into_iter().flatten() {
            self.pagepool.recycle_page(page);
        }
    }

    pub fn write_u256(&mut self, heap: HeapId, start_address: u32, value: U256) {
        if heap == FIRST_HEAP {
            self.bootloader_heap_rollback_info
                .push((start_address, self[heap].read_u256(start_address)));
        } else if heap == FIRST_AUX_HEAP {
            self.bootloader_aux_rollback_info
                .push((start_address, self[heap].read_u256(start_address)));
        }
        self.heaps[heap.to_u32() as usize].write_u256(start_address, value, &mut self.pagepool);
    }

    /// Needed only by tracers
    pub(crate) fn write_byte(&mut self, heap: HeapId, address: u32, value: u8) {
        let (page, offset) = address_to_page_offset(address);
        self.heaps[heap.to_u32() as usize]
            .get_or_insert_page(page, &mut self.pagepool)
            .0[offset] = value;
    }

    pub(crate) fn snapshot(&self) -> (usize, usize) {
        (
            self.bootloader_heap_rollback_info.len(),
            self.bootloader_aux_rollback_info.len(),
        )
    }

    pub(crate) fn rollback(&mut self, (heap_snap, aux_snap): (usize, usize)) {
        for (address, value) in self.bootloader_heap_rollback_info.drain(heap_snap..).rev() {
            self.heaps[FIRST_HEAP.to_u32() as usize].write_u256(address, value, &mut self.pagepool);
        }
        for (address, value) in self.bootloader_aux_rollback_info.drain(aux_snap..).rev() {
            self.heaps[FIRST_AUX_HEAP.to_u32() as usize].write_u256(
                address,
                value,
                &mut self.pagepool,
            );
        }
    }

    pub(crate) fn delete_history(&mut self) {
        self.bootloader_heap_rollback_info.clear();
        self.bootloader_aux_rollback_info.clear();
    }
}

impl Index<HeapId> for Heaps {
    type Output = Heap;

    fn index(&self, index: HeapId) -> &Self::Output {
        &self.heaps[index.to_u32() as usize]
    }
}

// Since we never remove `Heap` entries (even after rollbacks – although we do deallocate heaps in this case),
// we allow additional empty heaps at the end of `Heaps`.
impl PartialEq for Heaps {
    fn eq(&self, other: &Self) -> bool {
        for i in 0..self.heaps.len().max(other.heaps.len()) {
            if self.heaps.get(i).unwrap_or(&Heap::default())
                != other.heaps.get(i).unwrap_or(&Heap::default())
            {
                return false;
            }
        }
        true
    }
}

#[derive(Default, Clone)]
struct PagePool(Vec<HeapPage>);

impl fmt::Debug for PagePool {
    fn fmt(&self, formatter: &mut fmt::Formatter<'_>) -> fmt::Result {
        formatter
            .debug_struct("PagePool")
            .field("len", &self.0.len())
            .finish_non_exhaustive()
    }
}

impl PagePool {
    fn allocate_page(&mut self) -> HeapPage {
        self.get_dirty_page()
            .map(|mut page| {
                page.0.fill(0);
                page
            })
            .unwrap_or_default()
    }

    fn get_dirty_page(&mut self) -> Option<HeapPage> {
        self.0.pop()
    }

    fn recycle_page(&mut self, page: HeapPage) {
        self.0.push(page);
    }
}

#[cfg(test)]
mod tests {
    use super::*;

    fn repeat_byte(byte: u8) -> U256 {
        U256::from_little_endian(&[byte; 32])
    }

    fn test_heap_write_resizes(recycled_pages: &mut PagePool) {
        let mut heap = Heap::default();
        heap.write_u256(5, 1.into(), recycled_pages);
        assert_eq!(heap.pages.len(), 1);
        assert_eq!(heap.read_u256(5), 1.into());

        // Check writing at a page boundary
        heap.write_u256(
            HEAP_PAGE_SIZE as u32 - 32,
            repeat_byte(0xaa),
            recycled_pages,
        );
        assert_eq!(heap.pages.len(), 1);
        assert_eq!(
            heap.read_u256(HEAP_PAGE_SIZE as u32 - 32),
            repeat_byte(0xaa)
        );

        for offset in (1..=31).rev() {
            heap.write_u256(
                HEAP_PAGE_SIZE as u32 - offset,
                repeat_byte(offset as u8),
                recycled_pages,
            );
            assert_eq!(heap.pages.len(), 2);
            assert_eq!(
                heap.read_u256(HEAP_PAGE_SIZE as u32 - offset),
                repeat_byte(offset as u8)
            );
        }

        // check reading at a page boundary from a missing page
        for offset in 0..32 {
            assert_eq!(heap.read_u256((1 << 20) - offset), 0.into());
        }

        heap.write_u256(1 << 20, repeat_byte(0xff), recycled_pages);
        assert_eq!(heap.pages.len(), 257);
        assert_eq!(heap.pages.iter().flatten().count(), 3);
        assert_eq!(heap.read_u256(1 << 20), repeat_byte(0xff));
    }

    #[test]
    fn heap_write_resizes() {
        test_heap_write_resizes(&mut PagePool::default());
    }

    #[test]
    fn heap_write_resizes_with_recycled_pages() {
        test_heap_write_resizes(&mut populated_pagepool());
    }

    fn populated_pagepool() -> PagePool {
        let mut pagepool = PagePool::default();
        for _ in 0..10 {
            let mut page = HeapPage::default();
            // Fill pages with 0xff bytes to detect not clearing pages
            page.0.fill(0xff);
            pagepool.recycle_page(page);
        }
        pagepool
    }

    #[test]
    fn reading_heap_range() {
        let mut heap = Heap::default();
        let offsets = [
            0_u32,
            10,
            HEAP_PAGE_SIZE as u32 - 10,
            HEAP_PAGE_SIZE as u32 + 10,
            (1 << 20) - 10,
            1 << 20,
            (1 << 20) + 10,
        ];
        for offset in offsets {
            for length in [0, 1, 10, 31, 32, 1_024, 32_768] {
                let data = heap.read_range_big_endian(offset..offset + length);
                assert_eq!(data.len(), length as usize);
                assert!(data.iter().all(|&byte| byte == 0));
            }
        }

        for (i, offset) in offsets.into_iter().enumerate() {
            let bytes: Vec<_> = (i..i + 32).map(|byte| byte as u8).collect();
            heap.write_u256(
                offset,
                U256::from_big_endian(&bytes),
                &mut PagePool::default(),
            );
            for length in 1..=32 {
                let data = heap.read_range_big_endian(offset..offset + length);
                assert_eq!(data, bytes[..length as usize]);
            }
        }
    }

    #[test]
    fn heap_partial_u256_reads() {
        let mut heap = Heap::default();
        let bytes: Vec<_> = (1..=32).collect();
        heap.write_u256(0, U256::from_big_endian(&bytes), &mut PagePool::default());
        for length in 1..=32 {
            let read = heap.read_u256_partially(0..length);
            // Mask is 0xff...ff00..00, where the number of `0xff` bytes is the number of read bytes
            let mask = U256::MAX << (8 * (32 - length));
            assert_eq!(read, U256::from_big_endian(&bytes) & mask);
        }

        // The same test at the page boundary.
        let offset = HEAP_PAGE_SIZE as u32 - 10;
        heap.write_u256(
            offset,
            U256::from_big_endian(&bytes),
            &mut PagePool::default(),
        );
        for length in 1..=32 {
            let read = heap.read_u256_partially(offset..offset + length);
            let mask = U256::MAX << (8 * (32 - length));
            assert_eq!(read, U256::from_big_endian(&bytes) & mask);
        }
    }

    #[test]
    fn heap_read_out_of_bounds() {
        let heap = Heap::default();
        assert_eq!(heap.read_u256(5), 0.into());
    }

    fn test_creating_heap_from_bytes(recycled_pages: &mut PagePool) {
        let bytes: Vec<_> = (0..=u8::MAX).collect();
        let heap = Heap::from_bytes(&bytes, recycled_pages);
        assert_eq!(heap.pages.len(), 1);

        assert_eq!(heap.read_range_big_endian(0..256), bytes);
        for offset in 0..256 - 32 {
            let value = heap.read_u256(offset as u32);
            assert_eq!(value, U256::from_big_endian(&bytes[offset..offset + 32]));
        }

        // Test larger heap with multiple pages.
        let bytes: Vec<_> = (0..HEAP_PAGE_SIZE * 5 / 2).map(|byte| byte as u8).collect();
        let heap = Heap::from_bytes(&bytes, recycled_pages);
        assert_eq!(heap.pages.len(), 3);

        assert_eq!(
            heap.read_range_big_endian(0..HEAP_PAGE_SIZE as u32 * 5 / 2),
            bytes
        );
        for len in [
            1,
            10,
            100,
            HEAP_PAGE_SIZE / 3,
            HEAP_PAGE_SIZE / 2,
            HEAP_PAGE_SIZE,
            2 * HEAP_PAGE_SIZE,
        ] {
            for offset in 0..(HEAP_PAGE_SIZE * 5 / 2 - len) {
                assert_eq!(
                    heap.read_range_big_endian(offset as u32..(offset + len) as u32),
                    bytes[offset..offset + len]
                );
            }
        }

        for offset in 0..HEAP_PAGE_SIZE * 5 / 2 - 32 {
            let value = heap.read_u256(offset as u32);
            assert_eq!(value, U256::from_big_endian(&bytes[offset..offset + 32]));
        }
    }

    #[test]
    fn creating_heap_from_bytes() {
        test_creating_heap_from_bytes(&mut PagePool::default());
    }

    #[test]
    fn creating_heap_from_bytes_with_recycling() {
        test_creating_heap_from_bytes(&mut populated_pagepool());
    }
}<|MERGE_RESOLUTION|>--- conflicted
+++ resolved
@@ -1,14 +1,9 @@
 use crate::instruction_handlers::HeapInterface;
-<<<<<<< HEAD
 use eravm_stable_interface::HeapId;
 use std::{
-    mem,
+    fmt, mem,
     ops::{Index, Range},
 };
-=======
-use std::ops::{Index, Range};
-use std::{fmt, mem};
->>>>>>> 2276b7b5
 use u256::U256;
 
 /// Heap page size in bytes.
